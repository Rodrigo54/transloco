<br />
<p align="center">
 <img width="50%" height="50%" src="./logo.png">
</p>

> Translation can drive you crazy, here's the cure!

The internationalization (i18n) library for Angular

[![Build Status](https://img.shields.io/travis/datorama/akita.svg?style=flat-square)](https://travis-ci.org/ngneat/transloco)
[![All Contributors](https://img.shields.io/badge/all_contributors-9-orange.svg?style=flat-square)](#contributors-)
[![commitizen](https://img.shields.io/badge/commitizen-friendly-brightgreen.svg?style=flat-square)]()
[![PRs](https://img.shields.io/badge/PRs-welcome-brightgreen.svg?style=flat-square)]()
[![coc-badge](https://img.shields.io/badge/codeof-conduct-ff69b4.svg?style=flat-square)]()
[![semantic-release](https://img.shields.io/badge/%20%20%F0%9F%93%A6%F0%9F%9A%80-semantic--release-e5079.svg?style=flat-square)](https://github.com/semantic-release/semantic-release)
[![styled with prettier](https://img.shields.io/badge/styled_with-prettier-ff69b4.svg?style=flat-square)](https://github.com/prettier/prettier)
[![spectator](https://img.shields.io/badge/tested%20with-spectator-2196F3.svg?style=flat-square)]()
[![Join the chat at https://gitter.im/ngneat-transloco](https://badges.gitter.im/gitterHQ/gitter.svg)](https://gitter.im/ngneat-transloco/lobby?source=orgpage)

## Features

✅ Clean and DRY templates <br>
✅ Support for Lazy Load<br>
✅ Support for Multiple Languagues<br>
✅ Support for Multiple Fallbacks<br>
✅ Support for Testing<br>
✅ Hackable<br>

## Table of Contents

- [Installation](#installation)
- [Transloco Config](#config-options)
- [Translation in the Template](#translation-in-the-template)
<<<<<<< HEAD
  - [Using the Structural Directive](#using-the-structural-directive)
    - [Using the read input](#using-the-read-input)
  - [Using the Attribute Directive](#using-the-attribute-directive)
  - [Using the Pipe](#using-the-pipe)
- [Programmatical Translation](#programmatical-translation)
- [Service API](#service-api)
- [Lazy Load Translation Files](#lazy-load-translation-files)
  - [Scope Configuration](#scope-configuration)
  - [Programmatically Translations for Scopes](#programmatically-translations-for-scopes)
=======
- [Programmatical Translation](#programmatical-translation)
- [Service API](#service-api)
- [Lazy Load Translation Files](#lazy-load-translation-files)
>>>>>>> cff03983
- [Using Multiple Languages Simultaneously](#using-multiple-languages-simultaneously)
- [Custom Loading Template](#custom-loading-template)
- [Hack the Library](#hack-the-library)
- [SSR Support](#ssr-support)
- [Unit Testing](#unit-testing)
- [Additional Functionality](#additional-functionality)
- [Plugins](#plugins)
- [Comparison to other libraries](#comparison-to-other-libraries)
- [Schematics Support](https://github.com/ngneat/transloco/blob/master/schematics/README.md)
- [Recipes](#recipes)

## Installation

Install the library using Angular CLI:

`ng add @ngneat/transloco`

As part of the installation process you'll be presented with questions; Once you answer them, everything you need will automatically be created for you. Let's take a closer look at the generated files:

First, Transloco creates boilerplate files for the requested translations:

```json
// assets/i18n/en.json
{
  "hello": "transloco en",
  "dynamic": "transloco {{value}}"
}
```

```json
// assets/i18n/es.json
{
  "hello": "transloco es",
  "dynamic": "transloco {{value}}"
}
```

Next, it injects the `TranslocoModule` into the `AppModule`, and sets some default options for you:

```ts
// app.module
import { TRANSLOCO_CONFIG, TranslocoModule } from '@ngneat/transloco';
import { HttpClientModule } from '@angular/common/http';
import { httpLoader } from './loaders/http.loader';
import { environment } from '../environments/environment';

@NgModule({
  imports: [TranslocoModule, HttpClientModule],
  providers: [
    httpLoader,
    {
      provide: TRANSLOCO_CONFIG,
      useValue: {
        prodMode: environment.production,
        listenToLangChange: true,
        defaultLang: 'en'
      }
    }
  ],
  bootstrap: [AppComponent]
})
export class AppModule {}
```

<<<<<<< HEAD
### Config Options

Let's explain each one of the `config` options:

- `listenToLangChange`: Subscribes to the language change event, and allows you to change the active language. This is not needed in applications that don't allow the user to change the language in runtime (i.e., from a dropdown), so by setting it to false in these cases, you can save on memory by rendering the view once, and unsubscribing from the language changes event (defaults to `false`).
- `defaultLang`: Sets the default language
- `fallbackLang`: Sets the default language/s to use as a fallback. See the [`TranslocoFallbackStrategy`](#transloco-fallback-strategy) section if you need to customize it.
  `failedRetries`: How many time should Transloco retry to load translation files, in case of a load failure (defaults to 2)
- `prodMode`: Whether the application runs in production mode (defaults to `false`).

=======
>>>>>>> cff03983
It also injects the `httpLoader` into the `AppModule` providers:

```ts
import { HttpClient } from '@angular/common/http';
import { Translation, TRANSLOCO_LOADER, TranslocoLoader } from '@ngneat/transloco';
import { Injectable } from '@angular/core';

@Injectable({ providedIn: 'root' })
export class HttpLoader implements TranslocoLoader {
  constructor(private http: HttpClient) {}

  getTranslation(langPath: string) {
    return this.http.get<Translation>(`/assets/i18n/${langPath}.json`);
  }
}

export const httpLoader = { provide: TRANSLOCO_LOADER, useClass: HttpLoader };
```

The `HttpLoader` is a class that implements the `TranslocoLoader` interface. It's responsible for instructing transloco how to load the translation files. It uses Angular HTTP client to fetch the files, based on the given path (We'll see why it called path on the lazy load section).

<<<<<<< HEAD
=======
### Config Options

Let's explain each one of the `config` options:

- `reRenderOnLangChange`: Applications that don't allow the user to change the language in runtime (i.e., from a dropdown), should leave it `false`. It can save on memory by rendering the view once and unsubscribing from the language changes event (defaults to `false`).
- `defaultLang`: Sets the default language
- `fallbackLang`: Sets the default language/s to use as a fallback. See the [`TranslocoFallbackStrategy`](#transloco-fallback-strategy) section if you need to customize it.
- `failedRetries`: How many time should Transloco retry to load translation files, in case of a load failure (defaults to 2)
- `prodMode`: Whether the application runs in production mode (defaults to `false`).
- `availableLangs`: The available languages in your application
- `missingHandler.allowEmpty`: Whether to allow empty values
- `missingHandler.useFallbackTranslation`: Whether to use the fallback language for missing keys or values
- `flatten.aot`: Check the optimization [plugin](https://github.com/ngneat/transloco/tree/master/projects/ngneat/transloco-optimize)

## Set the Available Languages

Next, you need to set the available languages in your application. You have two ways to do it:

- Add the `config.availableLangs` property
- Call `translocoService.setAvailableLangs(langs)`

Note that you can also pass an object containing a `label` and an `id` keys:

```ts
{
  availableLangs: [{ id: 'en', label: 'English' }];
}
```

This can become handy when you need to use it for a languages dropdown.

>>>>>>> cff03983
## Translation in the Template

Transloco provides three ways to translate your templates:

### Using the Structural Directive

This is the recommended approach. It's DRY and efficient, as it creates **one** subscription per template:

```html
<<<<<<< HEAD
<ng-container *transloco="let t">
  <ul>
    <li>{{ t.home }}</li>
    <li>{{ t.alert | translocoParams: { value: dynamic } }}</li>
  </ul>
=======
<ng-container *transloco="let t;">
  <p>{{ t('some.nested.key') }}</p>
  <p>{{ t('alert', { value: dynamic }) }}</p>
>>>>>>> cff03983
</ng-container>

<ng-template transloco let-t>
  {{ t('home') }}
</ng-template>
```

<<<<<<< HEAD
=======
Note that the `t` function is **memoized**. It means that given the same `key` it will return the result directly from the cache.

>>>>>>> cff03983
#### Using the read input

You can use the `read` input in your structural directive to get translations of a particular nested (including deeply nested) property.

Let's say you need to use the `dashboard` scope all over the template. Given this translation object:

```typescript
{
  common: {
    foo: 'Foo',
    bar: 'Bar'
  },
  dashboard: {
    title: 'Title',
    desc: 'Desc'
  }
}
```

you can do:

```html
<ng-container *transloco="let t; read: 'dashboard'">
  <h1>{{ t('title') }}</h1>
  <p>{{ t('desc') }}</p>
</ng-container>
```

without having to repeat the `dashboard` key in each translation.

### Using the Attribute Directive

```html
<span transloco="home"></span>
<span transloco="alert" [translocoParams]="{ value: dynamic }"></span>
<span [transloco]="key"></span>
```

### Using the Pipe

```html
<span>{{ 'home' | transloco }}</span>
<span>{{ 'alert' | transloco: { value: dynamic } }}</span>

<span [attr.alt]="'hello' | transloco">Attribute</span>
<span [title]="'hello' | transloco">Property</span>
```

## Programmatical Translation

Sometimes you may need to translate a key in a component or a service. To do so, you can inject the `TranslocoService` and use its `translate` method:

```ts
export class AppComponent {
  constructor(private service: TranslocoService) {}

  ngOnInit() {
    // Please read the accompanying note before using it
    this.service.translate('hello');
    this.service.translate('hello', { value: 'world' });
    this.service.translate(['hello', 'key']);
    this.service.translate('hello', params, 'en');
    this.service.translate<T>(translate => translate.someKey);
  }
}
```

Note that in order to safely use this method, you are responsible for ensuring that the translation files have been successfully loaded by the time it's called. If you aren't sure, you can use the `selectTranslate()` method instead:

```ts
this.service.selectTranslate('hello').subscribe(value => ...);
this.service.selectTranslate('hello', params, lang).subscribe(value => ...);

// When quering an object that should be transpiled
// For example: { a: { b: 'Hello {{ value }}', c: 'Hey {{ dynamic }}' }}
this.service.selectTranslate('a', {
  'b': { value: '' },
  'c': { dynamic: '' }
}).subscribe(obj => ...);

// Returns the active language translation
this.service.selectTranslation().subscribe(translation => ...);

// Load and returns the provided language
this.service.selectTranslation('es').subscribe(translation => ...);
```

Note that `selectTranslate` will emit each time the active language is changed.

## Service API

- `getDefaultLang` - Returns the default language
- `setDefaultLang` - Sets the default language
- `getActiveLang` - Gets the current active language
- `setActiveLang` - Sets the current active language

```ts
service.setActiveLang(lang);
```

- `getTranslation(lang?: string)` - Returns the selected language translation or, if a language isn't passed, all of them:

```ts
service.getTranslation();
service.getTranslation('en');
```

- `setTranslation()` : Manually sets a translations object to be used for a given language, set `merge` to true if you want to append the translations instead of replacing them.

```ts
service.setTranslation({ ... }); // defaults to active language
service.setTranslation({ ... }, 'es');
service.setTranslation({ ... }, 'en', { merge: false } );
```

- `setTranslationKey` - Sets the translated value of a key. If a language isn't specified in the third parameter, it sets the key value for the current active language:

```ts
service.setTranslationKey('key', 'value');
service.setTranslationKey('key.nested', 'value');
service.setTranslationKey('key.nested', 'value', 'en');
```

- `langChanges$` - Listens to the language change event:

```ts
service.langChanges$.subscribe(lang => lang);
```

- `events$` - Listens to the translation loading events:

```ts
service.events$.pipe(filter(e => e.type === 'translationLoadSuccess')).subscribe(payload => payload.lang);

service.events$.pipe(filter(e => e.type === 'translationLoadFailure')).subscribe(payload => payload.lang);
```

- `load(lang)` - Load the given language, and add it to the service

```ts
service.load('en').subscribe();
```

## Lazy Load Translation Files

### Scope Configuration

Let's say we have a todos page and we want to create separate translation files for this page, and load them only when the user navigates there. First, we need to create a `todos` folder (or whatever name you choose); In it, we create a translation file for each language we want to support:

```
├─ i18n/
   ├─ en.json
   ├─ es.json
   ├─ todos/
      ├─ en.json
      ├─ es.json
```

There are 3 levels of setting the translation scope:

1. We can set it inside the _lazy module_ module providers :

```ts
const routes: Routes = [
  {
    path: '',
    component: TodosComponent
  }
];

@NgModule({
  declarations: [TodosComponent],
  providers: [{ provide: TRANSLOCO_SCOPE, useValue: 'todos' }],
  imports: [CommonModule, RouterModule.forChild(routes), TranslocoModule]
})
export class TodosModule {}
```

2. We can set it in a component's providers:

```ts
@Component({
  selector: 'my-comp',
  templateUrl: './my-comp.component.html',
  providers: [
    {
      provide: TRANSLOCO_SCOPE,
      useValue: 'todos'
    }
  ]
})
export class MyComponent {}
```

3. We can set the `scope` input in the `transloco` structural directive:

```html
<ng-container *transloco="let t; scope: 'todos';">
<<<<<<< HEAD
  <h1>{{ t.todos.keyFromTodo }}</h1>
=======
  <h1>{{ t('todos.keyFromTodo') }}</h1>
>>>>>>> cff03983
</ng-container>
```

Each one of these options tells Transloco to load the corresponding `scope` based on the active language and merge it under the `scope` namespace into the active language translation object.

For example, if the active language is `en`, it will load the `todos/en.json` file, and will set the translation to be the following:

```ts
{
  header: '',
  login: '',
  todos: {
    submit: '',
    title: ''
  }
}
```

Now we can access each one of the `todos` keys by using the `todos` namespace:

```html
{{ 'todos.title' | transloco }}

<span transloco="toods.submit"></span>
```

By default, the namespace will be the scope name (camel cased), but we can override it by using the `config.scopeMapping` config:

```ts
{
  provide: TRANSLOCO_CONFIG,
   useValue: {
    defaultLang: 'en',
    scopeMapping: {
      todos: 'customName'
    }
  }
}
```

Now we can access it through `customName` instead of the original scope name (`todos` in our case):

```html
{{ 'customName.title' | transloco }}

<span transloco="customName.submit"></span>
```

Note that to use it in the current version (1.x.x), we need to set `config.scopeStrategy` to `shared`. In the next major release, it will be the default.

### Programmatically Translations for Scopes

Since `TranslocoService` is a singleton each time we need to programmatically translate a scope key, we have to specify it in `translate` method.

Translating scope key of active language:

```typescript
this.service.translate('title', {}, 'my-scope|scoped');
```

You could also get translation scope of a specific language:

```typescript
this.service.translate('title', {}, 'my-scope/en');
```

## Using Multiple Languages Simultaneously

There are times you may need to use a different language in a specific part of the template, or in a particular component or module. This can be achieved in a similar way to the previous example, except here set the `TRANSLOCO_LANG` provider either in **lazy module** providers list, the component providers or in the template.

Here's an example of setting it in a component's providers:

```ts
@Component({
  selector: 'my-comp',
  templateUrl: './my-comp.component.html',
  providers: [
    {
      provide: TRANSLOCO_LANG,
      useValue: 'es'
    }
  ]
})
export class MyComponent {}
```

Using Angular's DI rules, this will ensure that the language in this component's template and all of its children's templates is `es`.

Alternatively, here is how to use it directly in the template:

```html
<ng-container *transloco="let t; lang: 'en'">
  <p>Inline (en) wins: {{ t('home') }}</p>
</ng-container>
```

Note that it will be used as the **initial language**. If you need it to be **static**, you can use the `static` pipe: `en|static`.

## Custom Loading Template

Transloco provides you with a way to define a loading template, that will be used while the translation file is loading.

Similarly to the previous examples, set the `TRANSLOCO_LOADING_TEMPLATE` provider either in lazy module providers, component providers, in the template, or even in the `app.module` itself (affecting the entire app). For example:

```ts
@Component({
  selector: 'my-comp',
  templateUrl: './my-comp.component.html',
  providers: [
    {
      provide: TRANSLOCO_LOADING_TEMPLATE,
      useValue: '<p>loading...</p>'
    }
  ]
})
export class MyComponent {}
```

It can take a raw HTML value, or a custom Angular component.

Alternatively, here is how to use it directly in the template:

```html
<ng-container *transloco="let t; loadingTpl: loading">
  <h1>{{ t('title') }}</h1>
</ng-container>

<ng-template #loading>
  <h1>Loading...</h1>
</ng-template>
```

## Hack the Library

Transloco provides you with an option to customize each one of its buliding blocks. Here's a list of the things you can customize:

#### Transloco Loader

The loader provides you with the ability to override the default handling of translation file loading.

```ts
export class CustomLoader implements TranslocoLoader {
  getTranslation(lang: string): Observable<Translation> | Promise<Translation> {
    if(langInLocalStorage) {
      return of(langFromStorage);
    }

    return ...
  }
}

export const custom = {
  provide: TRANSLOCO_LOADER,
  useClass: CustomLoader
}
```

#### Transloco Interceptor

The interceptor provides you with the ability to manipulate the translation object before it is saved by the service.

```ts
export class CustomInterceptor implements TranslocoInterceptor {
  preSaveTranslation(translation: Translation, lang: string): Translation {
    return translation;
  }

  preSaveTranslationKey(key: string, value: string, lang: string): string {
    return value;
  }
}

export const custom = {
  provide: TRANSLOCO_INTERCEPTOR,
  useClass: CustomInterceptor
};
```

The `preSaveTranslation` method is called before the translation is saved by the service, and the `preSaveTranslationKey` is called before a new key-value pair is saved by the `service.setTranslationKey()` method.

#### Transloco Transpiler

The transpiler is responsible for resolving the given value. For example, the default transpiler transpiles `Hello {{ key }}` and replaces the dynamic variable `key` based on the given params, or the translation object.

```ts
export class CustomTranspiler implements TranslocoTranspiler {
  transpile(value: any, params, translation: Translation): any {
    return ...;
  }
}

export const custom = {
  provide: TRANSLOCO_TRANSPILER,
  useClass: CustomTranspiler
}
```

#### Transloco Missing Handler

This handler is responsible for handling missing keys. The default handler calls `console.warn()` with the key when `config.isProdMode` is set to `false`, and returns an empty string to use as a replacement for the missing key's value.

```ts
export class CustomHandler implements TranslocoMissingHandler {
  handle(key: string, params: HashMap, config: TranslocoConfig) {
    return '...';
  }
}

export const custom = {
  provide: TRANSLOCO_MISSING_HANDLER,
  useClass: CustomHandler
};
```

**Note:** The missing handler is [**not supported when using structural directive.**](https://github.com/ngneat/transloco/issues/52#issuecomment-526313689)

#### Transloco Fallback Strategy

The fallback strategy is responsible for loading the fallback translation file, when the selected active language has failed to load. The default behavior is to load the language set in the `config.fallbackLang`, and set it as the new active language.

When you need more control over this functionality, you can define your own strategy:

```ts
export class CustomFallbackStrategy implements TranslocoFallbackStrategy {
  getNextLangs(failedLang: string) {
    return ['langOne', 'langTwo', 'langThree'];
  }
}

export const custom = {
  provide: TRANSLOCO_FALLBACK_STRATEGY,
  useClass: CustomFallbackStrategy
};
```

The `getNextLangs` method is called with the failed language, and should return an array containing the next languages to load, in order of preference.

## SSR Support

Create a new CLI project and add SSR support:

`ng add @nguniversal/express-engine --clientProject <PROJECT-NAME>`

When employing Angular SSR, we need to change our loader base path to be absolute instead of relative, in order for it to work. Run `ng add @ngneat/transloco` and choose the SSR option. This will make sure to update the loader to use an absolute path.

Moreover, Transloco will add a `baseUrl` key to the environment object. Make sure to update it based on your environments.

```ts
export const environment = {
  production: false,
  baseUrl: 'http://localhost:4200' <====
};
```

## Unit Testing

When running specs, we want to have the languages available immediately, in a synchronous fashion. Transloco provides you with a `TranslocoTestingModule`, where you can pass the languages you need in your specs. For example:

```ts
import { TranslocoTestingModule } from '@ngneat/transloco';
import en from '../../assets/i18n/en.json';

describe('AppComponent', () => {
  beforeEach(async(() => {
    TestBed.configureTestingModule({
      imports: [
        RouterTestingModule,
        TranslocoTestingModule.withLangs({
          en
        }, translocoConfig?)
      ],
      declarations: [AppComponent]
    }).compileComponents();
  }));

  it('should work', function() {
    const fixture = TestBed.createComponent(AppComponent);
    fixture.detectChanges();
    expect(fixture.debugElement.query(By.css('h1')).nativeElement.innerText).toBe('hello');
  });
});
```

Note that in order to import JSON files, you need to configure the TypeScript compiler by adding the following properties in `tsconfig.json`:

```json
{
  "resolveJsonModule": true,
  "esModuleInterop": true
}
```

## Additional Functionality

- You can point to specific keys in other keys from the same translation file. For example:

```json
{
  "alert": "alert {{value}} english",
  "home": "home english",
  "fromList": "from {{home}}"
}
```

So the result of `service.translate('fromList')` will be: "from home english".

- You don't have to inject the service each time you need to translate a key. Transloco has an exported `translate()` function:

```ts
import { translate } from '@ngneat/transloco';

translate('someKey');
```

- `getBrowserLang()` - Returns the language code name from the browser, e.g. "en"
- `getBrowserCultureLang()` - Returns the culture language code name from the browser, e.g. "en-US"

```ts
import { getBrowserLang, getBrowserCultureLang } from '@ngneat/transloco';
```

## Migration from ngx-translate

Transloco provides a schematics [command](https://github.com/ngneat/transloco/blob/master/schematics/migration.md) that will help you with the migration process.

## Comparison to other libraries

| Feature                           | @ngneat/transloco                                                                                             | @ngx-translate/core                                             | Angular i18n | angular-l10n   |
| --------------------------------- | ------------------------------------------------------------------------------------------------------------- | --------------------------------------------------------------- | ------------ | -------------- |
| Actively Maintained               | ✅                                                                                                            | ❌ [See here](https://github.com/ngx-translate/core/issues/783) | ✅           | ✅             |
| Runtime Lang Change               | ✅                                                                                                            | ✅                                                              | ❌           | ✅             |
| Schematics                        | ✅                                                                                                            | ❌                                                              | ❌           | ❌             |
| Custom Loading Template           | ✅                                                                                                            | ❌                                                              | ❌           | ❌             |
| Multiple Languages Simultaneously | ✅                                                                                                            | ✅\*                                                            | ❌           | ❌             |
| Lazy Load Translations            | ✅                                                                                                            | ✅\*                                                            | ✅           | ✅             |
| Multiple Fallbacks                | ✅                                                                                                            | ❌                                                              | ❌           | ✅             |
| Hackable                          | ✅                                                                                                            | ✅                                                              | ❌           | ✅ (partially) |
| Testing Module                    | ✅                                                                                                            | ✅ External library                                             | ❌           | ❌             |
| Structural Directive              | ✅                                                                                                            | ❌                                                              | ❌           | ❌             |
| Attribute Directive               | ✅                                                                                                            | ✅                                                              | ✅           | ✅             |
| Pipe                              | ✅                                                                                                            | ✅                                                              | ❌           | ✅             |
| Pluralization                     | ✅ [Official Plugin](https://github.com/ngneat/transloco/tree/master/projects/ngneat/transloco-messageformat) | ✅ External library                                             | ✅           | ✅             |
| Locale                            | ✅ [Official Plugin](https://github.com/ngneat/transloco/tree/master/projects/ngneat/transloco-locale)        | ❌                                                              | ✅           | ✅             |

(\*) Works **only** by creating a new service instance and mark it as isolated, and it's not supported at the directive level.

If you find any mistakes in the table, open an issue, and we'll fix them asap, thanks in advance.

## Plugins

- [Messageformat](https://github.com/ngneat/transloco/tree/master/projects/ngneat/transloco-messageformat) (official)
- [Persist Language](https://github.com/ngneat/transloco/tree/master/projects/ngneat/transloco-persist-lang) (official)
- [Persist Translations](https://github.com/ngneat/transloco/tree/master/projects/ngneat/transloco-persist-translations) (official)
- [Preload Languages](https://github.com/ngneat/transloco/tree/master/projects/ngneat/transloco-preload-langs) (official)
- [Translators Comments](https://github.com/ngneat/transloco/tree/master/projects/ngneat/transloco-remove-comments) (official)
- [Locale](https://github.com/ngneat/transloco/tree/master/projects/ngneat/transloco-locale) (official)

## Recipes

- [Prefetch the User Language](https://github.com/ngneat/transloco/tree/master/recipes/prefetch.md)
- [Xliff Loader](https://github.com/ngneat/transloco/tree/master/recipes/xliff.md)

## Support

For any questions or deliberations join our [Gitter channel](https://gitter.im/ngneat-transloco/lobby#)

## Core Team

<table>
  <tr>
    <td align="center"><a href="https://www.netbasal.com"><img src="https://avatars1.githubusercontent.com/u/6745730?v=4" width="100px;" alt="Netanel Basal"/><br /><sub><b>Netanel Basal</b></sub></a><br /></td>
    <td align="center"><a href="https://github.com/shaharkazaz"><img src="https://avatars2.githubusercontent.com/u/17194830?v=4" width="100px;" alt="Shahar Kazaz"/><br /><sub><b>Shahar Kazaz</b></sub></a><br /></td>
    <td align="center"><a href="https://github.com/itayod"><img src="https://avatars2.githubusercontent.com/u/6719615?v=4" width="100px;" alt="Itay Oded"/><br /><sub><b>Itay Oded</b></sub></a><br /></td>
    </tr>
</table>

## Contributors ✨

Thanks goes to these wonderful people ([emoji key](https://allcontributors.org/docs/en/emoji-key)):

<!-- ALL-CONTRIBUTORS-LIST:START - Do not remove or modify this section -->
<!-- prettier-ignore-start -->
<!-- markdownlint-disable -->
<table>
  <tr>
    <td align="center"><a href="https://twitter.com/irustm"><img src="https://avatars1.githubusercontent.com/u/16316579?v=4" width="100px;" alt="Rustam"/><br /><sub><b>Rustam</b></sub></a><br /><a href="https://github.com/ngneat/transloco/commits?author=irustm" title="Documentation">📖</a></td>
    <td align="center"><a href="https://github.com/Coly010"><img src="https://avatars2.githubusercontent.com/u/12140467?v=4" width="100px;" alt="Colum Ferry"/><br /><sub><b>Colum Ferry</b></sub></a><br /><a href="https://github.com/ngneat/transloco/commits?author=Coly010" title="Code">💻</a> <a href="https://github.com/ngneat/transloco/commits?author=Coly010" title="Documentation">📖</a> <a href="#ideas-Coly010" title="Ideas, Planning, & Feedback">🤔</a> <a href="https://github.com/ngneat/transloco/commits?author=Coly010" title="Tests">⚠️</a> <a href="#blog-Coly010" title="Blogposts">📝</a></td>
    <td align="center"><a href="https://www.armanozak.com/"><img src="https://avatars3.githubusercontent.com/u/15855540?v=4" width="100px;" alt="Levent Arman Özak"/><br /><sub><b>Levent Arman Özak</b></sub></a><br /><a href="https://github.com/ngneat/transloco/commits?author=armanozak" title="Code">💻</a></td>
    <td align="center"><a href="https://github.com/theblushingcrow"><img src="https://avatars3.githubusercontent.com/u/638818?v=4" width="100px;" alt="Inbal Sinai"/><br /><sub><b>Inbal Sinai</b></sub></a><br /><a href="https://github.com/ngneat/transloco/commits?author=theblushingcrow" title="Documentation">📖</a></td>
    <td align="center"><a href="http://www.larskniep.nl"><img src="https://avatars1.githubusercontent.com/u/1215195?v=4" width="100px;" alt="Lars Kniep"/><br /><sub><b>Lars Kniep</b></sub></a><br /><a href="https://github.com/ngneat/transloco/commits?author=larscom" title="Code">💻</a> <a href="#ideas-larscom" title="Ideas, Planning, & Feedback">🤔</a></td>
    <td align="center"><a href="https://github.com/fxck"><img src="https://avatars1.githubusercontent.com/u/1303561?v=4" width="100px;" alt="Aleš"/><br /><sub><b>Aleš</b></sub></a><br /><a href="https://github.com/ngneat/transloco/commits?author=fxck" title="Code">💻</a> <a href="#ideas-fxck" title="Ideas, Planning, & Feedback">🤔</a></td>
    <td align="center"><a href="https://www.codamit.dev"><img src="https://avatars0.githubusercontent.com/u/8522558?v=4" width="100px;" alt="Koala"/><br /><sub><b>Koala</b></sub></a><br /><a href="https://github.com/ngneat/transloco/commits?author=Edouardbozon" title="Documentation">📖</a></td>
  </tr>
  <tr>
    <td align="center"><a href="https://github.com/DerSizeS"><img src="https://avatars3.githubusercontent.com/u/708090?v=4" width="100px;" alt="Oleg Teterin"/><br /><sub><b>Oleg Teterin</b></sub></a><br /><a href="https://github.com/ngneat/transloco/commits?author=DerSizeS" title="Code">💻</a></td>
    <td align="center"><a href="https://twitter.com/maxime1992"><img src="https://avatars0.githubusercontent.com/u/4950209?v=4" width="100px;" alt="Maxime"/><br /><sub><b>Maxime</b></sub></a><br /><a href="https://github.com/ngneat/transloco/commits?author=maxime1992" title="Documentation">📖</a></td>
  </tr>
</table>

<!-- markdownlint-enable -->
<!-- prettier-ignore-end -->

<!-- ALL-CONTRIBUTORS-LIST:END -->

This project follows the [all-contributors](https://github.com/all-contributors/all-contributors) specification. Contributions of any kind welcome!<|MERGE_RESOLUTION|>--- conflicted
+++ resolved
@@ -30,22 +30,11 @@
 
 - [Installation](#installation)
 - [Transloco Config](#config-options)
+- [Set the Available Languages](#set-the-available-languages)
 - [Translation in the Template](#translation-in-the-template)
-<<<<<<< HEAD
-  - [Using the Structural Directive](#using-the-structural-directive)
-    - [Using the read input](#using-the-read-input)
-  - [Using the Attribute Directive](#using-the-attribute-directive)
-  - [Using the Pipe](#using-the-pipe)
 - [Programmatical Translation](#programmatical-translation)
 - [Service API](#service-api)
 - [Lazy Load Translation Files](#lazy-load-translation-files)
-  - [Scope Configuration](#scope-configuration)
-  - [Programmatically Translations for Scopes](#programmatically-translations-for-scopes)
-=======
-- [Programmatical Translation](#programmatical-translation)
-- [Service API](#service-api)
-- [Lazy Load Translation Files](#lazy-load-translation-files)
->>>>>>> cff03983
 - [Using Multiple Languages Simultaneously](#using-multiple-languages-simultaneously)
 - [Custom Loading Template](#custom-loading-template)
 - [Hack the Library](#hack-the-library)
@@ -99,8 +88,8 @@
     {
       provide: TRANSLOCO_CONFIG,
       useValue: {
+        availableLangs: ['en', 'es'],
         prodMode: environment.production,
-        listenToLangChange: true,
         defaultLang: 'en'
       }
     }
@@ -110,19 +99,6 @@
 export class AppModule {}
 ```
 
-<<<<<<< HEAD
-### Config Options
-
-Let's explain each one of the `config` options:
-
-- `listenToLangChange`: Subscribes to the language change event, and allows you to change the active language. This is not needed in applications that don't allow the user to change the language in runtime (i.e., from a dropdown), so by setting it to false in these cases, you can save on memory by rendering the view once, and unsubscribing from the language changes event (defaults to `false`).
-- `defaultLang`: Sets the default language
-- `fallbackLang`: Sets the default language/s to use as a fallback. See the [`TranslocoFallbackStrategy`](#transloco-fallback-strategy) section if you need to customize it.
-  `failedRetries`: How many time should Transloco retry to load translation files, in case of a load failure (defaults to 2)
-- `prodMode`: Whether the application runs in production mode (defaults to `false`).
-
-=======
->>>>>>> cff03983
 It also injects the `httpLoader` into the `AppModule` providers:
 
 ```ts
@@ -144,8 +120,6 @@
 
 The `HttpLoader` is a class that implements the `TranslocoLoader` interface. It's responsible for instructing transloco how to load the translation files. It uses Angular HTTP client to fetch the files, based on the given path (We'll see why it called path on the lazy load section).
 
-<<<<<<< HEAD
-=======
 ### Config Options
 
 Let's explain each one of the `config` options:
@@ -177,7 +151,6 @@
 
 This can become handy when you need to use it for a languages dropdown.
 
->>>>>>> cff03983
 ## Translation in the Template
 
 Transloco provides three ways to translate your templates:
@@ -187,17 +160,9 @@
 This is the recommended approach. It's DRY and efficient, as it creates **one** subscription per template:
 
 ```html
-<<<<<<< HEAD
-<ng-container *transloco="let t">
-  <ul>
-    <li>{{ t.home }}</li>
-    <li>{{ t.alert | translocoParams: { value: dynamic } }}</li>
-  </ul>
-=======
 <ng-container *transloco="let t;">
   <p>{{ t('some.nested.key') }}</p>
   <p>{{ t('alert', { value: dynamic }) }}</p>
->>>>>>> cff03983
 </ng-container>
 
 <ng-template transloco let-t>
@@ -205,11 +170,8 @@
 </ng-template>
 ```
 
-<<<<<<< HEAD
-=======
 Note that the `t` function is **memoized**. It means that given the same `key` it will return the result directly from the cache.
 
->>>>>>> cff03983
 #### Using the read input
 
 You can use the `read` input in your structural directive to get translations of a particular nested (including deeply nested) property.
@@ -272,7 +234,6 @@
     this.service.translate('hello', { value: 'world' });
     this.service.translate(['hello', 'key']);
     this.service.translate('hello', params, 'en');
-    this.service.translate<T>(translate => translate.someKey);
   }
 }
 ```
@@ -285,7 +246,7 @@
 
 // When quering an object that should be transpiled
 // For example: { a: { b: 'Hello {{ value }}', c: 'Hey {{ dynamic }}' }}
-this.service.selectTranslate('a', {
+this.service.selectTranslateObject('a', {
   'b': { value: '' },
   'c': { dynamic: '' }
 }).subscribe(obj => ...);
@@ -305,6 +266,8 @@
 - `setDefaultLang` - Sets the default language
 - `getActiveLang` - Gets the current active language
 - `setActiveLang` - Sets the current active language
+- `getAvailableLangs` - Gets the available languages
+- `setAvailableLangs` - Sets the available languages
 
 ```ts
 service.setActiveLang(lang);
@@ -408,11 +371,7 @@
 
 ```html
 <ng-container *transloco="let t; scope: 'todos';">
-<<<<<<< HEAD
-  <h1>{{ t.todos.keyFromTodo }}</h1>
-=======
   <h1>{{ t('todos.keyFromTodo') }}</h1>
->>>>>>> cff03983
 </ng-container>
 ```
 
@@ -459,24 +418,6 @@
 {{ 'customName.title' | transloco }}
 
 <span transloco="customName.submit"></span>
-```
-
-Note that to use it in the current version (1.x.x), we need to set `config.scopeStrategy` to `shared`. In the next major release, it will be the default.
-
-### Programmatically Translations for Scopes
-
-Since `TranslocoService` is a singleton each time we need to programmatically translate a scope key, we have to specify it in `translate` method.
-
-Translating scope key of active language:
-
-```typescript
-this.service.translate('title', {}, 'my-scope|scoped');
-```
-
-You could also get translation scope of a specific language:
-
-```typescript
-this.service.translate('title', {}, 'my-scope/en');
 ```
 
 ## Using Multiple Languages Simultaneously
@@ -616,7 +557,7 @@
 
 ```ts
 export class CustomHandler implements TranslocoMissingHandler {
-  handle(key: string, params: HashMap, config: TranslocoConfig) {
+  handle(key: string, config: TranslocoConfig) {
     return '...';
   }
 }
@@ -627,8 +568,6 @@
 };
 ```
 
-**Note:** The missing handler is [**not supported when using structural directive.**](https://github.com/ngneat/transloco/issues/52#issuecomment-526313689)
-
 #### Transloco Fallback Strategy
 
 The fallback strategy is responsible for loading the fallback translation file, when the selected active language has failed to load. The default behavior is to load the language set in the `config.fallbackLang`, and set it as the new active language.
@@ -674,6 +613,7 @@
 ```ts
 import { TranslocoTestingModule } from '@ngneat/transloco';
 import en from '../../assets/i18n/en.json';
+import scopeScope from '../../assets/i18n/some-scope/en.json';
 
 describe('AppComponent', () => {
   beforeEach(async(() => {
@@ -681,7 +621,8 @@
       imports: [
         RouterTestingModule,
         TranslocoTestingModule.withLangs({
-          en
+          en,
+          'some-scope/en': scopeScope
         }, translocoConfig?)
       ],
       declarations: [AppComponent]
@@ -769,6 +710,7 @@
 - [Preload Languages](https://github.com/ngneat/transloco/tree/master/projects/ngneat/transloco-preload-langs) (official)
 - [Translators Comments](https://github.com/ngneat/transloco/tree/master/projects/ngneat/transloco-remove-comments) (official)
 - [Locale](https://github.com/ngneat/transloco/tree/master/projects/ngneat/transloco-locale) (official)
+- [Transloco Optimize](https://github.com/ngneat/transloco/tree/master/projects/ngneat/transloco-optimize) (official)
 
 ## Recipes
 
