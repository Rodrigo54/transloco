--- conflicted
+++ resolved
@@ -83,29 +83,17 @@
       <g id="transloco" stroke="none" strokeWidth="1" fill="none" fillRule="evenodd">
         <g id="Artboard-Copy-7" transform="translate(-108.000000, -47.000000)">
           <g id="Group-2" transform="translate(107.000000, 47.000000)">
-<<<<<<< HEAD
-            <text id="{" font-family="Arial" font-size="61" font-weight="300" fill="currentColor">
-=======
             <text id="{" fontFamily="Arial" fontSize="61" fontWeight="300" fill="currentColor">
->>>>>>> f82665e7
               <tspan x="0" y="234">
                 {'{'}
               </tspan>
             </text>
-<<<<<<< HEAD
-            <text id="}" font-family="Arial" font-size="61" font-weight="300" fill="currentColor">
-=======
             <text id="}" fontFamily="Arial" fontSize="61" fontWeight="300" fill="currentColor">
->>>>>>> f82665e7
               <tspan x="407" y="233">
                 }
               </tspan>
             </text>
-<<<<<<< HEAD
-            <text id="TransLoco" font-family="Arial" font-size="59" font-weight="300" fill="currentColor">
-=======
             <text id="TransLoco" fontFamily="Arial" fontSize="59" fontWeight="300" fill="currentColor">
->>>>>>> f82665e7
               <tspan x="32" y="238">
                 TRANSLOCO
               </tspan>
