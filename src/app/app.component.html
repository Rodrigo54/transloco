<nav class="navbar navbar-expand-lg navbar-light bg-light">
  <a class="navbar-brand">🦄 Transloco</a>
  <button class="navbar-toggler" type="button">
    <span class="navbar-toggler-icon"></span>
  </button>

  <div class="collapse navbar-collapse">
    <ul class="navbar-nav mr-auto">
      <li class="nav-item" routerLinkActive="active">
        <a class="nav-link" routerLink="">Home</a>
      </li>
      <li class="nav-item" routerLinkActive="active">
        <a class="nav-link" routerLink="page">Page</a>
      </li>
      <li class="nav-item" routerLinkActive="active">
        <a class="nav-link" routerLink="lazy">Lazy</a>
      </li>
      <li class="nav-item" routerLinkActive="active">
<<<<<<< HEAD
        <a class="nav-link" routerLink="multilangs">Multi Langs</a>
=======
        <a class="nav-link" routerLink="dynamic-translation">Dynamic Translation</a>
>>>>>>> dde76bff
      </li>
    </ul>

    <div>
      <button
        data-cy="en"
        class="btn btn-outline-primary my-2 my-sm-0"
        style="margin-right: 10px;"
        (click)="change('en')"
      >
        English
      </button>
      <button data-cy="es" class="btn btn-outline-secondary my-2 my-sm-0" (click)="change('es')">Spanish</button>
    </div>
  </div>
</nav>

<div class="container">
  <p class="mtb">
    Active language: <b style="color: hotpink">{{ activeLang }}</b>
  </p>

  <router-outlet></router-outlet>
</div><|MERGE_RESOLUTION|>--- conflicted
+++ resolved
@@ -16,11 +16,10 @@
         <a class="nav-link" routerLink="lazy">Lazy</a>
       </li>
       <li class="nav-item" routerLinkActive="active">
-<<<<<<< HEAD
+        <a class="nav-link" routerLink="dynamic-translation">Dynamic Translation</a>
+      </li>
+      <li class="nav-item" routerLinkActive="active">
         <a class="nav-link" routerLink="multilangs">Multi Langs</a>
-=======
-        <a class="nav-link" routerLink="dynamic-translation">Dynamic Translation</a>
->>>>>>> dde76bff
       </li>
     </ul>
 
