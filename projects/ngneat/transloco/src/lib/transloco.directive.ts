--- conflicted
+++ resolved
@@ -20,16 +20,11 @@
 import { TRANSLOCO_LOADING_TEMPLATE } from './transloco-loading-template';
 import { TRANSLOCO_SCOPE } from './transloco-scope';
 import { TranslocoService } from './transloco.service';
-<<<<<<< HEAD
-import { HashMap, InlineLoader } from './types';
-import { getPipeValue, isFunction, isScopeObject } from './helpers';
-import { shouldListenToLangChanges } from './shared';
-=======
-import { HashMap, TranslocoScope } from './types';
-import { listenOrNotOperator, shouldListenToLangChanges } from './shared';
+import { HashMap, InlineLoader, TranslocoScope } from './types';
+import { listenOrNotOperator, prependScope, resolveInlineLoader, shouldListenToLangChanges } from './shared';
 import { LangResolver } from './lang-resolver';
 import { ScopeResolver } from './scope-resolver';
->>>>>>> 412158e4
+import { hasInlineLoader } from './helpers';
 
 @Directive({
   selector: '[transloco]'
@@ -76,22 +71,6 @@
 
     this.subscription = this.translocoService.langChanges$
       .pipe(
-<<<<<<< HEAD
-        switchMap(() => {
-          const lang = this.getLang();
-          const scope = this.getScope();
-          let inlineLoader: InlineLoader | null;
-
-          this.langName = scope ? `${scope}/${lang}` : lang;
-          if (!this.inlineScope && isScopeObject(this.providerScope)) {
-            const { scope, alias = scope, translations } = this.providerScope;
-
-            this.translocoService._setScopeAlias(scope, alias);
-            inlineLoader = translations;
-          }
-
-          return this.translocoService._loadDependencies(this.langName, inlineLoader);
-=======
         switchMap(activeLang => {
           const lang = this.langResolver.resolve({
             inline: this.inlineLang,
@@ -104,9 +83,9 @@
           });
 
           this.path = this.langResolver.resolveLangPath(lang, scope);
+          const inlineLoader = resolveInlineLoader(this.providerScope, scope);
 
-          return this.translocoService._loadDependencies(this.path);
->>>>>>> 412158e4
+          return this.translocoService._loadDependencies(this.path, inlineLoader);
         }),
         listenOrNotOperator(listenToLangChange)
       )
@@ -164,37 +143,6 @@
     return this.inlineTpl || this.providedLoadingTpl;
   }
 
-<<<<<<< HEAD
-  // inline => providers
-  private getScope() {
-    return this.inlineScope || (isScopeObject(this.providerScope) ? this.providerScope.scope : this.providerScope);
-  }
-
-  // inline => providers => global
-  private getLang() {
-    /**
-     * When the user changes the lang we need to update
-     * the view. Otherwise, the lang will remain the inline/provided lang
-     */
-    if (this.initialized) {
-      return this.translocoService.getActiveLang();
-    }
-
-    if (this.inlineLang) {
-      const [_, lang] = getPipeValue(this.inlineLang, 'static');
-      return lang;
-    }
-
-    if (this.providerLang) {
-      const [_, lang] = getPipeValue(this.providerLang, 'static');
-      return lang;
-    }
-
-    return this.translocoService.getActiveLang();
-  }
-
-=======
->>>>>>> 412158e4
   ngOnDestroy() {
     this.subscription && this.subscription.unsubscribe();
   }
