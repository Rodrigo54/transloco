import en from '../../../../../../src/assets/i18n/en.json';
import { DefaultTranspiler, TranslocoService } from '../../public-api';
import { createService, loader, mockLangs, runLoader } from './transloco.mocks';
import { fakeAsync } from '@angular/core/testing';
import { catchError, filter, map, pluck } from 'rxjs/operators';
import { of, timer } from 'rxjs';
import { DefaultHandler } from '../transloco-missing-handler';
import { DefaultInterceptor } from '../transloco.interceptor';
import { DefaultFallbackStrategy, TranslocoFallbackStrategy } from '../transloco-fallback-strategy';
import * as helper from '../helpers';
import { isString } from '../helpers';
import { DefaultLoader } from '../transloco.loader';

function createSpy() {
  return jasmine.createSpy();
}

describe('TranslocoService', () => {
  let service: TranslocoService;

  function loadLang(lang = 'en') {
    service.load(lang).subscribe();
    runLoader();
  }

  describe('translate', () => {
    beforeEach(() => {
      service = createService();
    });

    it('should return empty string when the key is falsy', () => {
      expect(service.translate('')).toEqual('');
      expect(service.translate(null)).toEqual(null);
      expect(service.translate(undefined)).toEqual(undefined);
    });

    it('should return empty string when there is no translation file for the active lang', fakeAsync(() => {
      expect(service.translate('home')).toEqual('');
      loadLang();
      expect(service.translate('home')).toEqual(mockLangs['en'].home);
      service.setActiveLang('es');
      expect(service.translate('home')).toEqual('');
    }));

    it('should call missing handler when there is no translation for the key', fakeAsync(() => {
      spyOn((service as any).missingHandler, 'handle').and.callThrough();
      loadLang();
      service.translate('kazaz');
      service.translate('netanel');
      service.translate('itay');
      expect((service as any).missingHandler.handle).toHaveBeenCalledTimes(3);
    }));

    it('should translate', fakeAsync(() => {
      loadLang();
      const eng = mockLangs['en'];
      expect(service.translate('home')).toEqual(eng.home);
      expect(service.translate('alert', { value: 'val' })).toEqual('alert val english');
      expect(service.translate('a.b.c')).toEqual('a.b.c from list english');
      expect(service.translate('key.is.like.path')).toEqual('key is like path');
    }));

    it('should translate using a cb', fakeAsync(() => {
      loadLang();
      const eng = mockLangs['en'];
      expect(service.translate(en => en.home)).toEqual(eng.home);
      expect(service.translate(en => en.a.b.c)).toEqual('a.b.c from list english');
    }));

    it('should translate using a cb with params', fakeAsync(() => {
      loadLang();
      expect(service.translate(en => en.alert, { value: 'val' })).toEqual('alert val english');
    }));

    it('should support multi key translation', fakeAsync(() => {
      loadLang();
      const expected = ['home english', 'a.b.c from list english', 'notexists'];
      expect(service.translate(['home', 'a.b.c', 'notexists'])).toEqual(expected);
    }));

    it('should support multi key translation with dynamic values', fakeAsync(() => {
      loadLang();
      const expected = ['home english', 'alert val english', 'a.b.c from list english'];
      expect(service.translate(['home', 'alert', 'a.b.c'], { value: 'val' })).toEqual(expected);
    }));

    describe('translateValue', () => {
      it('should translate a given value', fakeAsync(() => {
        loadLang();
        const translation = service.transpile(en.home, { value: 'val' });
        expect(translation).toBe('home english');
      }));

      it('should translate a given value with params', fakeAsync(() => {
        loadLang();
        const translation = service.transpile(en.alert, { value: 'val' });
        expect(translation).toBe('alert val english');
      }));
    });

    describe('selectTranslate', () => {
      it('should return an observable with the translation value', fakeAsync(() => {
        const spy = createSpy();
        service.selectTranslate('home').subscribe(spy);
        runLoader();
        expect(spy).toHaveBeenCalledWith('home english');
      }));

      it('should return an observable with the translation value with param', fakeAsync(() => {
        const spy = createSpy();
        service.selectTranslate('alert', { value: 'val' }).subscribe(spy);
        runLoader();
        expect(spy).toHaveBeenCalledWith('alert val english');
      }));
    });

    describe('getTranslation', () => {
      it('should return an empty object when no translations loaded', () => {
        expect(service.getTranslation('en')).toEqual({});
        expect(service.getTranslation('es')).toEqual({});
      });

      it('should return the translation file', fakeAsync(() => {
        loadLang();
        expect(service.getTranslation('en')).toEqual(mockLangs['en']);
      }));

      it('should return the translations map', fakeAsync(() => {
        loadLang();
        loadLang('es');
        const map = service.getTranslation();
        expect(map instanceof Map).toEqual(true);
        expect(map.get('en')).toEqual(mockLangs['en']);
        expect(map.get('es')).toEqual(mockLangs['es']);
      }));
    });

    it('should set the current lang', () => {
      const langSpy = createSpy();
      const newLang = 'es';
      service.langChanges$.subscribe(langSpy);
      service.setActiveLang(newLang);
      expect(langSpy).toHaveBeenCalledWith(newLang);
    });

    describe('_setTranslation', () => {
      let _service;
      beforeEach(() => {
        _service = service as any;
        spyOn(_service.translations, 'set').and.callThrough();
      });
      it('should add translation to the map after passing through the interceptor', () => {
        spyOn(_service.interceptor, 'preSaveTranslation').and.callThrough();
        const lang = 'en';
        const translation = mockLangs[lang];
        _service._setTranslation(lang, translation);
        expect(_service.interceptor.preSaveTranslation).toHaveBeenCalledWith(translation, lang);
        expect(_service.translations.set).toHaveBeenCalledWith(lang, translation);
        expect(_service.translations.set).toHaveBeenCalledTimes(1);
      });

      it('should skip merging the scope when scopeStrategy is not defined', () => {
        _service.mergedConfig.scopeStrategy = null;
        const lang = 'lazy-page/en';
        const translation = mockLangs[lang];
        _service._setTranslation(lang, translation);
        expect(_service.translations.set).toHaveBeenCalledWith(lang, translation);
        expect(_service.translations.set).toHaveBeenCalledTimes(1);
      });

      describe('shared scopes', () => {
        let lang, translation;
        beforeEach(() => {
          _service.translations.set('en', mockLangs.en);
          const funcSpy = createSpy().and.callFake(helper.setValue);
          spyOnProperty(helper, 'setValue', 'get').and.returnValue(funcSpy);
          lang = 'lazy-page/en';
          translation = mockLangs[lang];
        });
        it("should share the scope with the scope's global lang", () => {
          _service._setTranslation(lang, translation);
          expect(_service.translations.set).toHaveBeenCalledWith(lang, translation);
          expect(helper.setValue).toHaveBeenCalledWith(mockLangs.en, 'lazyPage', translation);
          const merged = { ...mockLangs.en, lazyPage: { ...translation } };
          expect(_service.translations.set).toHaveBeenCalledWith('en', merged);
        });

        it("should map the scope's name in the merged translation", () => {
          _service.mergedConfig.scopeMapping = { 'lazy-page': 'kazaz' };
          _service._setTranslation(lang, translation);
          expect(_service.translations.set).toHaveBeenCalledWith(lang, translation);
          expect(helper.setValue).toHaveBeenCalledWith(mockLangs.en, 'kazaz', translation);
          const merged = { ...mockLangs.en, kazaz: { ...translation } };
          expect(_service.translations.set).toHaveBeenCalledWith('en', merged);
        });
      });
    });

    describe('setTranslation', () => {
      it('should merge the data', fakeAsync(() => {
        loadLang();
        const translation = { bar: 'bar' };
        service.setTranslation(translation);
        const newTranslation = service.getTranslation('en');

        expect(newTranslation.bar).toEqual('bar');
        expect(newTranslation.home).toEqual('home english');
      }));

      it('should deep merge', fakeAsync(() => {
        loadLang();
        const translation = { a: { bar: 'bar' } };
        service.setTranslation(translation);
        const newTranslation = service.getTranslation('en');
        expect(newTranslation.a.bar).toEqual('bar');
      }));

      it('should replace the current translation ( merge = false )', fakeAsync(() => {
        loadLang();
        const translation = { newKey: 'a', newKeyTwo: 'b' };
        service.setTranslation(translation, 'en', { merge: false });
        const newTranslation = service.getTranslation('en');
        expect(newTranslation).toEqual({ newKey: 'a', newKeyTwo: 'b' });
      }));

      it('should not emit the change', fakeAsync(() => {
        loadLang();
        spyOn(service, 'setActiveLang');
        const translation = { kazaz: 'blabla' };
        service.setTranslation(translation, 'en', { emitChange: false });
        expect(service.setActiveLang).not.toHaveBeenCalled();
      }));

      it('should add the lang if it not exists', fakeAsync(() => {
        loadLang();
        service.setTranslation({ home: 'home es' }, 'es');
        expect(service.getTranslation('es').home).toEqual('home es');
      }));
      it('should also update the global translation when setting scope', fakeAsync(() => {
        loadLang();
        service.setTranslation(mockLangs['lazy-page/en'], 'lazy-page/en');
        const newTranslation = service.getTranslation('en');

        expect(newTranslation.lazyPage.title).toEqual('Admin Lazy english');
        expect(newTranslation.home).toEqual('home english');
      }));
    });

    describe('setTranslationKey', () => {
      it('should override key', fakeAsync(() => {
        loadLang();
        service.setTranslationKey('a', 'new value');
        const newTranslation = service.getTranslation('en');
        expect(newTranslation.a).toEqual('new value');
      }));

      it('should deep override key', fakeAsync(() => {
        loadLang();
        service.setTranslationKey('a.b.c', 'new value');
        const newTranslation = service.getTranslation('en');
        expect(newTranslation.a.b.c).toEqual('new value');
      }));

      it('should do nothing if lang not exists', fakeAsync(() => {
        loadLang();
        spyOn((service as any).translations, 'set').and.callThrough();
        service.setTranslationKey('a', 'new value', 'es');
        expect((service as any).translations.set).not.toHaveBeenCalled();
      }));
      it('should add key to both scope and global', fakeAsync(() => {
        loadLang('lazy-page/en');
        service.setTranslationKey('kazaz', 'new value', 'lazy-page/en');
        const newTranslation = service.getTranslation('en');
        expect(newTranslation.lazyPage.kazaz).toEqual('new value');
      }));
    });

    describe('load', () => {
      it('should trigger loaded event once loaded', fakeAsync(() => {
        const spy = createSpy();
        service.events$
          .pipe(
            filter(e => e.type === 'translationLoadSuccess'),
            pluck('payload')
          )
          .subscribe(spy);
        loadLang();
        expect(spy).toHaveBeenCalledWith({ lang: 'en' });
      }));

      it('should load the translation using the loader', fakeAsync(() => {
        spyOn((service as any).loader, 'getTranslation').and.callThrough();
        service.load('en').subscribe();
        runLoader();
        expect((service as any).loader.getTranslation).toHaveBeenCalledWith('en');
        expect((service as any).translations.size).toEqual(1);
      }));

      it('should load the translation from cache', fakeAsync(() => {
        loadLang();
        spyOn((service as any).loader, 'getTranslation').and.callThrough();
        service.load('en');
        expect((service as any).loader.getTranslation).not.toHaveBeenCalled();
      }));

      const failLoad = times => {
        let counter = 0;
        return lang => {
          return timer(1000)
            .pipe(map(() => mockLangs[lang]))
            .pipe(
              map(val => {
                if (counter < times) {
                  counter++;
                  throw new Error(`can't load`);
                }
                return val;
              })
            );
        };
      };

      describe('Multiple fallbacks', () => {
        describe('DefaultFallbackStrategy', () => {
          let loader;

          beforeEach(() => {
            loader = {
              getTranslation(lang: string) {
                return timer(1000).pipe(
                  map(() => mockLangs[lang]),
                  map(translation => {
                    if (lang === 'notExists' || lang === 'fallbackNotExists') {
                      throw new Error('error');
                    }
                    return translation;
                  })
                );
              }
            };
          });

          it('should try load the fallbackLang when current lang failed', fakeAsync(() => {
            const service = new TranslocoService(
              loader,
              new DefaultTranspiler(),
              new DefaultHandler(),
              new DefaultInterceptor(),
              { defaultLang: 'en' },
              new DefaultFallbackStrategy({ fallbackLang: 'es', defaultLang: 'en', failedRetries: 2 })
            );

            spyOn(service, 'load').and.callThrough();
            service.load('notExists').subscribe();
            // notExists will try 3 times then the fallback
            runLoader(4);
            expect(service.load).toHaveBeenCalledTimes(2);
            expect((service.load as jasmine.Spy).calls.argsFor(0)).toEqual(['notExists']);
            expect((service.load as jasmine.Spy).calls.argsFor(1)).toEqual(['es']);

            // it should set the fallback lang as active
            expect(service.getActiveLang()).toEqual('es');

            // clear the cache
            expect((service as any).cache.size).toEqual(1);
          }));

          it('should should throw if the fallback lang is failed to load', fakeAsync(() => {
            const service = new TranslocoService(
              loader,
              new DefaultTranspiler(),
              new DefaultHandler(),
              new DefaultInterceptor(),
              { defaultLang: 'en' },
              new DefaultFallbackStrategy({ fallbackLang: 'fallbackNotExists', defaultLang: 'en', failedRetries: 2 })
            );
            spyOn(service, 'load').and.callThrough();
            service
              .load('notExists')
              .pipe(
                catchError(e => {
                  expect(e.message).toEqual('Unable to load translation and all the fallback languages');
                  return of('');
                })
              )
              .subscribe();

            // notExists will try 3 times then the fallback 3 times
            runLoader(6);
            expect(service.load).toHaveBeenCalledTimes(2);
          }));
        });

        describe('CustomFallbackStrategy', () => {
          class StrategyTest implements TranslocoFallbackStrategy {
            getNextLangs(failedLang: string): string[] {
              return ['it', 'gp', 'en'];
            }
          }

          let loader;

          beforeEach(() => {
            loader = {
              getTranslation(lang: string) {
                return timer(1000).pipe(
                  map(() => mockLangs[lang]),
                  map(translation => {
                    if (lang === 'it' || lang === 'gp' || lang === 'notExists') {
                      throw new Error('error');
                    }
                    return translation;
                  })
                );
              }
            };
          });

          it('should try load the it and gp then set en as the active', fakeAsync(() => {
            const service = new TranslocoService(
              loader,
              new DefaultTranspiler(),
              new DefaultHandler(),
              new DefaultInterceptor(),
              { defaultLang: 'es' },
              new StrategyTest()
            );

            spyOn(service, 'load').and.callThrough();
            service.load('notExists').subscribe();
            // 3 notExists/ 3 it / 3 gp / 1 en = 10
            runLoader(10);
            expect((service.load as jasmine.Spy).calls.argsFor(0)).toEqual(['notExists']);
            expect((service.load as jasmine.Spy).calls.argsFor(1)).toEqual(['it']);
            expect((service.load as jasmine.Spy).calls.argsFor(2)).toEqual(['gp']);
            expect((service.load as jasmine.Spy).calls.argsFor(3)).toEqual(['en']);
            expect(service.load).toHaveBeenCalledTimes(4);

            // it should set the fallback lang as active
            expect(service.getActiveLang()).toEqual('en');

            // clear the cache
            expect((service as any).cache.size).toEqual(1);
          }));
        });
      });
    });

    describe('Custom Interceptor', () => {
      it('should support', fakeAsync(() => {
        (service as any).interceptor = {
          preSaveTranslation(translation, lang) {
            return Object.keys(translation).reduce((acc: any, key) => {
              acc[key] =
                isString(translation[key]) && translation[key].includes('preSaveTranslationKey')
                  ? translation[key]
                  : `Intercepted ${key}`;
              return acc;
            }, {});
          },
          preSaveTranslationKey(key, value) {
            return `preSaveTranslationKey ${key}`;
          }
        };
        loadLang();
        runLoader();
        const translation = service.getTranslation('en');
        Object.keys(translation).forEach(key => {
          expect(translation[key]).toEqual(`Intercepted ${key}`);
        });
        service.setTranslationKey('home', 'test');
        expect(service.translate('home')).toEqual('preSaveTranslationKey home');
      }));
    });
  });
});

<<<<<<< HEAD
describe('missingHandler.allowEmpty', () => {
  const service: any = createService({ missingHandler: { allowEmpty: true } });

  it('should not call handle', () => {
    service.setTranslation(
      {
        empty: ''
      },
      'en'
    );

    spyOn(service.missingHandler, 'handle').and.callThrough();
    const value = service.translate('empty');

    expect(value).toEqual('');
    expect(service.missingHandler.handle).not.toHaveBeenCalled();
=======
describe('Optional Loader', () => {
  it('should no throw and use the default loader', () => {
    let service;

    expect(function() {
      service = new TranslocoService(
        null,
        new DefaultTranspiler(),
        new DefaultHandler(),
        new DefaultInterceptor(),
        { defaultLang: 'en', scopeStrategy: 'shared' },
        new DefaultFallbackStrategy({ defaultLang: 'en', fallbackLang: 'en' })
      );
    }).not.toThrow();
    expect(service.loader instanceof DefaultLoader).toBe(true);
    service.setTranslation(
      {
        key: 'Netanel'
      },
      'en'
    );
    expect(service.translate('key')).toEqual('Netanel');
>>>>>>> 2a7fd83a
  });
});<|MERGE_RESOLUTION|>--- conflicted
+++ resolved
@@ -475,24 +475,6 @@
   });
 });
 
-<<<<<<< HEAD
-describe('missingHandler.allowEmpty', () => {
-  const service: any = createService({ missingHandler: { allowEmpty: true } });
-
-  it('should not call handle', () => {
-    service.setTranslation(
-      {
-        empty: ''
-      },
-      'en'
-    );
-
-    spyOn(service.missingHandler, 'handle').and.callThrough();
-    const value = service.translate('empty');
-
-    expect(value).toEqual('');
-    expect(service.missingHandler.handle).not.toHaveBeenCalled();
-=======
 describe('Optional Loader', () => {
   it('should no throw and use the default loader', () => {
     let service;
@@ -515,6 +497,24 @@
       'en'
     );
     expect(service.translate('key')).toEqual('Netanel');
->>>>>>> 2a7fd83a
+  });
+});
+
+describe('missingHandler.allowEmpty', () => {
+  const service: any = createService({ missingHandler: { allowEmpty: true } });
+
+  it('should not call handle', () => {
+    service.setTranslation(
+      {
+        empty: ''
+      },
+      'en'
+    );
+
+    spyOn(service.missingHandler, 'handle').and.callThrough();
+    const value = service.translate('empty');
+
+    expect(value).toEqual('');
+    expect(service.missingHandler.handle).not.toHaveBeenCalled();
   });
 });