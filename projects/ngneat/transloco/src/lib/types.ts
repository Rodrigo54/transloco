import { Observable } from 'rxjs';

export type HashMap<T = any> = { [key: string]: T };

export type LoadedEvent = {
  type: 'translationLoadSuccess';
  wasFailure: boolean;
  payload: {
    lang: string;
  };
};

export type FailedEvent = {
  type: 'translationLoadFailure';
  payload: {
    lang: string;
  };
};

export type TranslocoEvents = LoadedEvent | FailedEvent;
export type Translation = HashMap<any>;
export type PersistStorage = Pick<Storage, 'getItem' | 'setItem' | 'removeItem'>;
export type TranslateParams = string | string[];
export type AvailableLangs = string[] | { id: string; label: string }[];
export type SetTranslationOptions = { merge?: boolean; emitChange?: boolean };
<<<<<<< HEAD
export type InlineLoader = () => HashMap<Observable<Translation> | Promise<Translation>>;
=======
export type ProviderScope = {
  scope: string;
  alias?: string;
};
export type TranslocoScope = ProviderScope | string | undefined;
>>>>>>> 412158e4
<|MERGE_RESOLUTION|>--- conflicted
+++ resolved
@@ -23,12 +23,11 @@
 export type TranslateParams = string | string[];
 export type AvailableLangs = string[] | { id: string; label: string }[];
 export type SetTranslationOptions = { merge?: boolean; emitChange?: boolean };
-<<<<<<< HEAD
-export type InlineLoader = () => HashMap<Observable<Translation> | Promise<Translation>>;
-=======
 export type ProviderScope = {
   scope: string;
+  loader?: InlineLoader;
   alias?: string;
 };
 export type TranslocoScope = ProviderScope | string | undefined;
->>>>>>> 412158e4
+export type InlineLoader = HashMap<() => Promise<Translation>>;
+export type LoadOptions = { fallbackLangs?: string[] | null; inlineLoader?: InlineLoader | null };