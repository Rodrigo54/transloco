--- conflicted
+++ resolved
@@ -75,7 +75,6 @@
   return mergeDeep(target, ...sources);
 }
 
-<<<<<<< HEAD
 /*
  * @example
  *
@@ -111,8 +110,8 @@
   return str
     .replace(/(?:^\w|[A-Z]|\b\w)/g, (word, index) => (index == 0 ? word.toLowerCase() : word.toUpperCase()))
     .replace(/\s+|_|-|\//g, '');
-=======
+}
+
 export function isBrowser() {
   return typeof window !== 'undefined';
->>>>>>> a86b803b
 }