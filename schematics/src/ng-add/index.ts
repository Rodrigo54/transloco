<<<<<<< HEAD
import {
  SchematicContext,
  Tree,
  Rule,
  EmptyTree,
  HostTree,
  apply,
  source,
  move,
  chain,
  mergeWith,
  SchematicsException,
  noop
} from '@angular-devkit/schematics';
import { createSourceFile, SourceFile, ScriptTarget } from 'typescript';
import { LIB_NAME } from '../schematics.consts';
import { addImportToModule, insertImport, addProviderToModule } from '../utils/ast-utils';
import { InsertChange } from '../utils/change';
import { findRootModule } from '../utils/find-module';
import { getProject } from '../utils/projects';
import { SchemaOptions, Loaders } from './schema';

function createTranslateFiles(langs: string[]): HostTree {
  const treeSource = new EmptyTree();
  langs.forEach(lang => {
    treeSource.create(
      lang + '.json',
      `
{
  "hello": "transloco ${lang}",
  "dynamic": "transloco {{value}}"
}
    `
    );
  });

  return treeSource;
}

export function getModuleFile(host: Tree, options: SchemaOptions): SourceFile {
  const modulePath = options.module;

  if (!host.exists(modulePath)) {
    throw new SchematicsException(`File ${modulePath} does not exist.`);
  }

  const text = host.read(modulePath);
  if (text === null) {
    throw new SchematicsException(`File ${modulePath} does not exist.`);
  }
  const sourceText = text.toString('utf-8');

  return createSourceFile(modulePath, sourceText, ScriptTarget.Latest, true);
}

export function applyChanges(host: Tree, path: string, changes: InsertChange[]): Tree {
  const recorder = host.beginUpdate(path);

  for (const change of changes) {
    if (change instanceof InsertChange) {
      recorder.insertLeft(change.pos, change.toAdd);
    }
  }
  host.commitUpdate(recorder);

  return host;
}

export function addImportsToModuleFile(options: SchemaOptions, imports: string[], file = LIB_NAME): Rule {
  return host => {
    const module = getModuleFile(host, options);
    const importChanges = insertImport(module, options.module, imports.join(', '), file);

    return applyChanges(host, options.module, [importChanges] as InsertChange[]);
  };
}

export function addImportsToModuleDeclaration(options: SchemaOptions, imports: string[]): Rule {
  return host => {
    const module = getModuleFile(host, options);

    const importChanges = imports.map(imp => addImportToModule(module, options.module, imp, LIB_NAME)[0]);
    return applyChanges(host, options.module, importChanges as InsertChange[]);
  };
}

export function addProvidersToModuleDeclaration(options: SchemaOptions, providers: string[]): Rule {
  return host => {
    const module = getModuleFile(host, options);

    const providerChanges = addProviderToModule(module, options.module, providers.join(',\n    '), LIB_NAME);

    return applyChanges(host, options.module, providerChanges as InsertChange[]);
  };
}

function addCodeToModuleFile(options: SchemaOptions, template: string): Rule {
  return host => {
    const tsFile = getModuleFile(host, options);
    const end = tsFile.getEnd();
    const change = new InsertChange(options.module, end, template);

    return applyChanges(host, options.module, [change]);
  };
}

function getLoaderTemplates(loader: Loaders): { loaderTemplate: string; loaderProvider: string } {
  const httpTemplate = `
export function HttpLoader(http: HttpClient) {
  return function(lang: string) {
    return http.get(\`../assets/i18n/\${lang}.json\`);
  };
}`;

  const webpackTemplate = `
export function WebpackLoader() {
  return function(lang: string) {
    return import(\`../assets/i18n/\${lang}.json\`).then(module => module.default);
  };
}`;

  const provider = (factory: string) => `{ provide: TRANSLOCO_LOADER, useFactory: ${factory} }`;

  switch (loader) {
    case Loaders.Http:
      return { loaderTemplate: httpTemplate, loaderProvider: provider('HttpLoader') };
    case Loaders.Webpack:
      return { loaderTemplate: webpackTemplate, loaderProvider: provider('WebpackLoader') };
  }
}

export default function(options: SchemaOptions): Rule {
  return (host: Tree, context: SchematicContext) => {
    const langs = options.langs.split(',').map(l => l.trim());
    const project = getProject(host);

    // TODO: try not to taking it as HC.
    const assetsPath = project.root + `src/assets/i18n/`;
    const translateFiles = apply(source(createTranslateFiles(langs)), [move('/', assetsPath)]);

    options.module = findRootModule(host, options.module, project.sourceRoot) as string;
    const configProviderTemplate = `{
      provide: TRANSLOCO_CONFIG,
      useValue: {
        runtime: false,
        defaultLang: 'en',
        prodMode: environment.production
      } as TranslocoConfig
    }`;
    let { loaderTemplate, loaderProvider } = getLoaderTemplates(options.loader);

    return chain([
      mergeWith(translateFiles),
      options.loader === Loaders.Http
        ? addImportsToModuleFile(options, ['HttpClient'], '@angular/common/http')
        : noop(),
      addImportsToModuleFile(options, ['environment'], '../environments/environment'),
      addImportsToModuleFile(options, ['TranslocoModule', 'TRANSLOCO_CONFIG', 'TRANSLOCO_LOADER', 'TranslocoConfig']),
      addImportsToModuleDeclaration(options, ['TranslocoModule']),
      addProvidersToModuleDeclaration(options, [configProviderTemplate, loaderProvider]),
      addCodeToModuleFile(options, loaderTemplate)
    ])(host, context);
  };
}
=======
import {
  SchematicContext,
  Tree,
  Rule,
  EmptyTree,
  HostTree,
  apply,
  source,
  move,
  chain,
  mergeWith,
  SchematicsException,
  noop,
  template,
  url,
  Source
} from '@angular-devkit/schematics';
import { createSourceFile, SourceFile, ScriptTarget } from 'typescript';
import { LIB_NAME } from '../schematics.consts';
import { addImportToModule, insertImport, addProviderToModule } from '../utils/ast-utils';
import { InsertChange } from '../utils/change';
import { findRootModule } from '../utils/find-module';
import { getProject } from '../utils/projects';
import { SchemaOptions, Loaders } from './schema';

function createTranslateFiles(langs: string[]): HostTree {
  const treeSource = new EmptyTree();
  langs.forEach(lang => {
    treeSource.create(
      lang + '.json',
      `
{
  "hello": "transloco ${lang}",
  "dynamic": "transloco {{value}}"
}
    `
    );
  });

  return treeSource;
}

export function getModuleFile(host: Tree, options: SchemaOptions): SourceFile {
  const modulePath = options.module;

  if (!host.exists(modulePath)) {
    throw new SchematicsException(`File ${modulePath} does not exist.`);
  }

  const text = host.read(modulePath);
  if (text === null) {
    throw new SchematicsException(`File ${modulePath} does not exist.`);
  }
  const sourceText = text.toString('utf-8');

  return createSourceFile(modulePath, sourceText, ScriptTarget.Latest, true);
}

export function applyChanges(host: Tree, path: string, changes: InsertChange[]): Tree {
  const recorder = host.beginUpdate(path);

  for (const change of changes) {
    if (change instanceof InsertChange) {
      recorder.insertLeft(change.pos, change.toAdd);
    }
  }
  host.commitUpdate(recorder);

  return host;
}

export function addImportsToModuleFile(options: SchemaOptions, imports: string[], file = LIB_NAME): Rule {
  return host => {
    const module = getModuleFile(host, options);
    const importChanges = insertImport(module, options.module, imports.join(', '), file);

    return applyChanges(host, options.module, [importChanges] as InsertChange[]);
  };
}

export function addImportsToModuleDeclaration(options: SchemaOptions, imports: string[]): Rule {
  return host => {
    const module = getModuleFile(host, options);

    const importChanges = imports.map(imp => addImportToModule(module, options.module, imp, LIB_NAME)[0]);
    return applyChanges(host, options.module, importChanges as InsertChange[]);
  };
}

export function addProvidersToModuleDeclaration(options: SchemaOptions, providers: string[]): Rule {
  return host => {
    const module = getModuleFile(host, options);

    const providerChanges = addProviderToModule(module, options.module, providers.join(',\n    ') + '\n  ', LIB_NAME);

    return applyChanges(host, options.module, providerChanges as InsertChange[]);
  };
}

function getLoaderTemplates(loader, path): Source {
  const loaderFolder = loader === Loaders.Webpack ? 'webpack-loader' : 'http-loader';
  return apply(url(`./files/${loaderFolder}`), [
    template({
      ts: 'ts'
    }),
    move('/', path)
  ]);
}

export default function(options: SchemaOptions): Rule {
  return (host: Tree, context: SchematicContext) => {
    const langs = options.langs.split(',').map(l => l.trim());
    const project = getProject(host);

    const root = (project && project.root) || '';
    const sourceRoot = (project && project.sourceRoot) || 'src';

    const rootModule = options.module;

    // TODO: try not to taking it as HC.
    const assetsPath = root + `src/assets/i18n/`;
    const translateFiles = apply(source(createTranslateFiles(langs)), [move('/', assetsPath)]);

    options.module = findRootModule(host, options.module, sourceRoot) as string;
    const configProviderTemplate = `{
      provide: TRANSLOCO_CONFIG,
      useValue: {
        runtime: false,
        defaultLang: 'en',
        prodMode: environment.production
      } as TranslocoConfig
    }`;

    return chain([
      mergeWith(translateFiles),
      mergeWith(getLoaderTemplates(options.loader, sourceRoot + '/' + rootModule)),
      addImportsToModuleFile(options, ['environment'], '../environments/environment'),
      addImportsToModuleFile(options, ['translocoLoader'], './transloco.loader'),
      addImportsToModuleFile(options, ['TranslocoModule', 'TRANSLOCO_CONFIG', 'TranslocoConfig']),
      addImportsToModuleDeclaration(options, ['TranslocoModule']),
      addProvidersToModuleDeclaration(options, [configProviderTemplate, 'translocoLoader'])
    ])(host, context);
  };
}
>>>>>>> 1ce22bf7
<|MERGE_RESOLUTION|>--- conflicted
+++ resolved
@@ -1,169 +1,3 @@
-<<<<<<< HEAD
-import {
-  SchematicContext,
-  Tree,
-  Rule,
-  EmptyTree,
-  HostTree,
-  apply,
-  source,
-  move,
-  chain,
-  mergeWith,
-  SchematicsException,
-  noop
-} from '@angular-devkit/schematics';
-import { createSourceFile, SourceFile, ScriptTarget } from 'typescript';
-import { LIB_NAME } from '../schematics.consts';
-import { addImportToModule, insertImport, addProviderToModule } from '../utils/ast-utils';
-import { InsertChange } from '../utils/change';
-import { findRootModule } from '../utils/find-module';
-import { getProject } from '../utils/projects';
-import { SchemaOptions, Loaders } from './schema';
-
-function createTranslateFiles(langs: string[]): HostTree {
-  const treeSource = new EmptyTree();
-  langs.forEach(lang => {
-    treeSource.create(
-      lang + '.json',
-      `
-{
-  "hello": "transloco ${lang}",
-  "dynamic": "transloco {{value}}"
-}
-    `
-    );
-  });
-
-  return treeSource;
-}
-
-export function getModuleFile(host: Tree, options: SchemaOptions): SourceFile {
-  const modulePath = options.module;
-
-  if (!host.exists(modulePath)) {
-    throw new SchematicsException(`File ${modulePath} does not exist.`);
-  }
-
-  const text = host.read(modulePath);
-  if (text === null) {
-    throw new SchematicsException(`File ${modulePath} does not exist.`);
-  }
-  const sourceText = text.toString('utf-8');
-
-  return createSourceFile(modulePath, sourceText, ScriptTarget.Latest, true);
-}
-
-export function applyChanges(host: Tree, path: string, changes: InsertChange[]): Tree {
-  const recorder = host.beginUpdate(path);
-
-  for (const change of changes) {
-    if (change instanceof InsertChange) {
-      recorder.insertLeft(change.pos, change.toAdd);
-    }
-  }
-  host.commitUpdate(recorder);
-
-  return host;
-}
-
-export function addImportsToModuleFile(options: SchemaOptions, imports: string[], file = LIB_NAME): Rule {
-  return host => {
-    const module = getModuleFile(host, options);
-    const importChanges = insertImport(module, options.module, imports.join(', '), file);
-
-    return applyChanges(host, options.module, [importChanges] as InsertChange[]);
-  };
-}
-
-export function addImportsToModuleDeclaration(options: SchemaOptions, imports: string[]): Rule {
-  return host => {
-    const module = getModuleFile(host, options);
-
-    const importChanges = imports.map(imp => addImportToModule(module, options.module, imp, LIB_NAME)[0]);
-    return applyChanges(host, options.module, importChanges as InsertChange[]);
-  };
-}
-
-export function addProvidersToModuleDeclaration(options: SchemaOptions, providers: string[]): Rule {
-  return host => {
-    const module = getModuleFile(host, options);
-
-    const providerChanges = addProviderToModule(module, options.module, providers.join(',\n    '), LIB_NAME);
-
-    return applyChanges(host, options.module, providerChanges as InsertChange[]);
-  };
-}
-
-function addCodeToModuleFile(options: SchemaOptions, template: string): Rule {
-  return host => {
-    const tsFile = getModuleFile(host, options);
-    const end = tsFile.getEnd();
-    const change = new InsertChange(options.module, end, template);
-
-    return applyChanges(host, options.module, [change]);
-  };
-}
-
-function getLoaderTemplates(loader: Loaders): { loaderTemplate: string; loaderProvider: string } {
-  const httpTemplate = `
-export function HttpLoader(http: HttpClient) {
-  return function(lang: string) {
-    return http.get(\`../assets/i18n/\${lang}.json\`);
-  };
-}`;
-
-  const webpackTemplate = `
-export function WebpackLoader() {
-  return function(lang: string) {
-    return import(\`../assets/i18n/\${lang}.json\`).then(module => module.default);
-  };
-}`;
-
-  const provider = (factory: string) => `{ provide: TRANSLOCO_LOADER, useFactory: ${factory} }`;
-
-  switch (loader) {
-    case Loaders.Http:
-      return { loaderTemplate: httpTemplate, loaderProvider: provider('HttpLoader') };
-    case Loaders.Webpack:
-      return { loaderTemplate: webpackTemplate, loaderProvider: provider('WebpackLoader') };
-  }
-}
-
-export default function(options: SchemaOptions): Rule {
-  return (host: Tree, context: SchematicContext) => {
-    const langs = options.langs.split(',').map(l => l.trim());
-    const project = getProject(host);
-
-    // TODO: try not to taking it as HC.
-    const assetsPath = project.root + `src/assets/i18n/`;
-    const translateFiles = apply(source(createTranslateFiles(langs)), [move('/', assetsPath)]);
-
-    options.module = findRootModule(host, options.module, project.sourceRoot) as string;
-    const configProviderTemplate = `{
-      provide: TRANSLOCO_CONFIG,
-      useValue: {
-        runtime: false,
-        defaultLang: 'en',
-        prodMode: environment.production
-      } as TranslocoConfig
-    }`;
-    let { loaderTemplate, loaderProvider } = getLoaderTemplates(options.loader);
-
-    return chain([
-      mergeWith(translateFiles),
-      options.loader === Loaders.Http
-        ? addImportsToModuleFile(options, ['HttpClient'], '@angular/common/http')
-        : noop(),
-      addImportsToModuleFile(options, ['environment'], '../environments/environment'),
-      addImportsToModuleFile(options, ['TranslocoModule', 'TRANSLOCO_CONFIG', 'TRANSLOCO_LOADER', 'TranslocoConfig']),
-      addImportsToModuleDeclaration(options, ['TranslocoModule']),
-      addProvidersToModuleDeclaration(options, [configProviderTemplate, loaderProvider]),
-      addCodeToModuleFile(options, loaderTemplate)
-    ])(host, context);
-  };
-}
-=======
 import {
   SchematicContext,
   Tree,
@@ -307,5 +141,4 @@
       addProvidersToModuleDeclaration(options, [configProviderTemplate, 'translocoLoader'])
     ])(host, context);
   };
-}
->>>>>>> 1ce22bf7
+}